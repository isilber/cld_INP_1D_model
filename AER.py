--- conflicted
+++ resolved
@@ -277,15 +277,6 @@
         """
         if isinstance(singular_fun, str):
             if singular_fun == "D2010":
-<<<<<<< HEAD
-                self.singular_fun = lambda Tk, n_aer05: 0.0000594 * (273.16 - Tk) ** 3.33 * (n_aer05 * 1e-3) ** \
-                    (0.0264 * (273.16 - Tk) + 0.0033)  # DeMott et al. (2010)
-            elif singular_fun == "D2015":
-                self.singular_fun = \
-                    lambda Tk, n_aer05, cf=3., alpha=0., beta=1.25, gamma=0.46, delta=-11.6: \
-                    cf * (n_aer05 * 1e-3) ** (alpha * (273.16 - Tk) + beta) * \
-                    np.exp(gamma * (273.16 - Tk) + delta)  # DeMott et al. (2015)
-=======
                 self.singular_fun = lambda Tk, n_aer05: 0.0000594 * (273.16 - Tk) ** 3.33 * (n_aer05 * 1e-6) ** \
                     (0.0264 * (273.16 - Tk) + 0.0033) * 1e3  # DeMott et al. (2010)
             elif singular_fun == "D2015":
@@ -293,7 +284,6 @@
                     lambda Tk, n_aer05, cf=3., alpha=0., beta=1.25, gamma=0.46, delta=-11.6: \
                     cf * (n_aer05 * 1e-6) ** (alpha * (273.16 - Tk) + beta) * \
                     np.exp(gamma * (273.16 - Tk) + delta) * 1e3 # DeMott et al. (2015)
->>>>>>> ace9a341
             elif singular_fun == "D2010fit":
                 self.singular_fun = \
                     lambda Tk: 0.117 * np.exp(-0.125 * (Tk - 273.2)) * 1e3 # DeMott et al. (2010) fig. 2 fit
@@ -501,11 +491,7 @@
     """
     def __init__(self, use_ABIFM, n_init_max, nucleus_type=None, name=None,
                  diam_cutoff=None, T_array=None, singular_fun=None, singular_scale=None,
-<<<<<<< HEAD
-                 psd={}, n_init_weight_prof=None, ci_model=None):
-=======
                  psd={}, n_init_weight_prof=None, ci_model=None, correct_discrete=True):
->>>>>>> ace9a341
         """
         Parameters as in the 'AER_pop' class
 
@@ -613,11 +599,7 @@
     """
     def __init__(self, use_ABIFM, n_init_max, nucleus_type=None, name=None,
                  diam_cutoff=None, T_array=None, singular_fun=None, singular_scale=None,
-<<<<<<< HEAD
-                 psd={}, n_init_weight_prof=None, ci_model=None):
-=======
                  psd={}, n_init_weight_prof=None, ci_model=None, correct_discrete=True):
->>>>>>> ace9a341
         """
         Parameters as in the 'AER_pop' class. Note that n_init_max should be a list or np.ndarray
         of values for each mode with the same length as diam_mean and geom_sd. Array bins are specified
